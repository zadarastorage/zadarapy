# Copyright 2018 Zadara Storage, Inc.
# Originally authored by Jeremy Brown - https://github.com/jwbrown77
#
# Licensed under the Apache License, Version 2.0 (the "License"); you may not
# use this file except in compliance with the License.  You may obtain a copy
# of the License at:
#
# http://www.apache.org/licenses/LICENSE-2.0
#
# Unless required by applicable law or agreed to in writing, software
# distributed under the License is distributed on an "AS IS" BASIS, WITHOUT
# WARRANTIES OR CONDITIONS OF ANY KIND, either express or implied.  See the
# License for the specific language governing permissions and limitations
# under the License.
from zadarapy.validators import verify_vpsa_id, verify_boolean


def get_cloud(session, cloud_name, return_type=None):
    """
    Retrieves details for current cloud

    :type session: zadarapy.session.Session
    :param session: A valid zadarapy.session.Session object.  Required.

    :type cloud_name: str
    :param cloud_name: Cloud Name: i.e: zadaraqa9


    :type return_type: str
    :param return_type: If this is set to the string 'json', this function
        will return a JSON string.  Otherwise, it will return a Python
        dictionary.  Optional (will return a Python dictionary by default).

    :rtype: dict, str
    :returns: A dictionary or JSON data set as a string depending on
        return_type parameter.
    """
    path = '/api/clouds/{0}.json'.format(cloud_name)
    return session.get_api(path=path, return_type=return_type)

import json

def get_all_clouds(session, return_type=None):
    """
    Retrieves details for all clouds on the Command Center.

    :type session: zadarapy.session.Session
    :param session: A valid zadarapy.session.Session object.  Required.

    :type return_type: str
    :param return_type: If this is set to the string 'json', this function
        will return a JSON string.  Otherwise, it will return a Python
        dictionary.  Optional (will return a Python dictionary by default).

    :rtype: dict, str
    :returns: A dictionary or JSON data set as a string depending on
        return_type parameter.
    """
    path = '/api/clouds.json'
    return session.get_api(path=path, return_type=return_type)


def get_vpsa_from_cloud(session, cloud_name, vpsa_id, return_type=None):
    """
    Returns VPSA info from Command Center

    :type session: zadarapy.session.Session
    :param session: A valid zadarapy.session.Session object.  Required.

    :type cloud_name: str
    :param cloud_name: Cloud Name: i.e: zadaraqa9

    :type vpsa_id: str
    :param vpsa_id: VPSA ID. i.e: 126

    :type return_type: str
    :param return_type: If this is set to the string 'json', this function
        will return a JSON string.  Otherwise, it will return a Python
        dictionary.  Optional (will return a Python dictionary by default).

    :rtype: dict, str
    :returns: A dictionary or JSON data set as a string depending on
        return_type parameter.
    """
    verify_vpsa_id(vpsa_id)

    path = "/api/clouds/{0}/vpsas/{1}.json".format(cloud_name, vpsa_id)
    return session.get_api(path=path, return_type=return_type)


def get_zios_from_cloud(session, cloud_name, zios_id, return_type=None):
    """
    Returns ZIOS info from Command Center

    :type session: zadarapy.session.Session
    :param session: A valid zadarapy.session.Session object.  Required.

    :type cloud_name: str
    :param cloud_name: Cloud Name: i.e: zadaraqa9

    :type zios_id: str
    :param zios_id: ZIOS ID. i.e: 126

    :type return_type: str
    :param return_type: If this is set to the string 'json', this function
        will return a JSON string.  Otherwise, it will return a Python
        dictionary.  Optional (will return a Python dictionary by default).

    :rtype: dict, str
    :returns: A dictionary or JSON data set as a string depending on
        return_type parameter.
    """
    path = "/api/clouds/{0}/zioses/{1}.json".format(cloud_name, zios_id)
    return session.get_api(path=path, return_type=return_type)


def get_all_drives(session, cloud_name, return_type=None):
    """
    Get all command Center Drives

    :type session: zadarapy.session.Session
    :param session: A valid zadarapy.session.Session object.  Required.

    :type cloud_name: str
    :param cloud_name: Cloud Name: i.e: zadaraqa9

    :type return_type: str
    :param return_type: If this is set to the string 'json', this function
        will return a JSON string.  Otherwise, it will return a Python
        dictionary.  Optional (will return a Python dictionary by default).

    :rtype: dict, str
    :returns: A dictionary or JSON data set as a string depending on
        return_type parameter.
    """
    path = "/api/clouds/{0}/drives.json".format(cloud_name)
    return session.get_api(path=path, return_type=return_type)


def get_vlans(session, cloud_name, return_type=None):
    """
    Get all command Center VLANs

    :type session: zadarapy.session.Session
    :param session: A valid zadarapy.session.Session object.  Required.

    :type cloud_name: str
    :param cloud_name: Cloud Name: i.e: zadaraqa9

    :type return_type: str
    :param return_type: If this is set to the string 'json', this function
        will return a JSON string.  Otherwise, it will return a Python
        dictionary.  Optional (will return a Python dictionary by default).

    :rtype: dict, str
    :returns: A dictionary or JSON data set as a string depending on
        return_type parameter.
    """
    path = "/api/clouds/{0}/vlans.json".format(cloud_name)

    return session.get_api(path=path, return_type=return_type)


def delete_vlans(session, cloud_name, vlan_id, return_type=None):
    """
    Delete VLan

    :type session: zadarapy.session.Session
    :param session: A valid zadarapy.session.Session object.  Required.

    :type cloud_name: str
    :param cloud_name: Cloud Name: i.e: zadaraqa9

    :type vlan_id: str
    :param vlan_id: VLAN ID

<<<<<<< HEAD
    return session.call_api(method=method, path=path, return_type=return_type)

def get_user_token(session, email, password, return_type=None):
    """
    Retrieves API token for the Command Center.
=======
    :type return_type: str
    :param return_type: If this is set to the string 'json', this function
        will return a JSON string.  Otherwise, it will return a Python
        dictionary.  Optional (will return a Python dictionary by default).

    :rtype: dict, str
    :returns: A dictionary or JSON data set as a string depending on
        return_type parameter.
    """
    path = "/api/clouds/{0}/vlans/{1}.json".format(cloud_name, vlan_id)
    return session.delete_api(path=path, return_type=return_type)


def get_tenants(session, cloud_name, return_type=None):
    """
    Get all command Center Tennants
>>>>>>> 92987241

    :type session: zadarapy.session.Session
    :param session: A valid zadarapy.session.Session object.  Required.

<<<<<<< HEAD
    :type email: str
    :param email: The email of the user used for login
        example: 'qa@zadarastorage.com'.  Required.

    :type password: str
    :param password: The password of the user.  Required
=======
    :type cloud_name: str
    :param cloud_name: Cloud Name: i.e: zadaraqa9

    :type return_type: str
    :param return_type: If this is set to the string 'json', this function
        will return a JSON string.  Otherwise, it will return a Python
        dictionary.  Optional (will return a Python dictionary by default).

    :rtype: dict, str
    :returns: A dictionary or JSON data set as a string depending on
        return_type parameter.
    """
    path = "/api/clouds/{0}/cloud_users.json".format(cloud_name)
    return session.get_api(path=path, return_type=return_type)


def get_tenant(session, cloud_name, cloud_user, return_type=None):
    """
    Get all command Center Tennants

    :type session: zadarapy.session.Session
    :param session: A valid zadarapy.session.Session object.  Required.

    :type cloud_name: str
    :param cloud_name: Cloud Name: i.e: zadaraqa9

    :type cloud_user: str
    :param cloud_user: Cloud User
>>>>>>> 92987241

    :type return_type: str
    :param return_type: If this is set to the string 'json', this function
        will return a JSON string.  Otherwise, it will return a Python
        dictionary.  Optional (will return a Python dictionary by default).

    :rtype: dict, str
    :returns: A dictionary or JSON data set as a string depending on
        return_type parameter.
    """
<<<<<<< HEAD
    body_values = {}

    method = 'POST'
    path = '/api/users/token.json'

    body_values['email'] = email
    body_values['password'] = password

    return session.call_api(method=method, path=path,
              body=json.dumps(body_values), secure=False,
              return_type=return_type)
=======
    path = "/api/clouds/{0}/cloud_users/{1}.json"\
        .format(cloud_name, cloud_user)
    return session.get_api(path=path, return_type=return_type)


def get_storage_node(session, cloud_name, sn_id, return_type=None):
    """
    Get all command Center Tennants

    :type session: zadarapy.session.Session
    :param session: A valid zadarapy.session.Session object.  Required.

    :type cloud_name: str
    :param cloud_name: Cloud Name: i.e: zadaraqa9

    :type sn_id: str
    :param sn_id: Storage Node ID

    :type return_type: str
    :param return_type: If this is set to the string 'json', this function
        will return a JSON string.  Otherwise, it will return a Python
        dictionary.  Optional (will return a Python dictionary by default).

    :rtype: dict, str
    :returns: A dictionary or JSON data set as a string depending on
        return_type parameter.
    """
    path = "/api/clouds/{0}/nodes/{1}.json".format(cloud_name, sn_id)
    return session.get_api(path=path, return_type=return_type)


def get_storage_node_drives(session, cloud_name, sn_id, return_type=None):
    """
    Get all Storage Node drives

    :type session: zadarapy.session.Session
    :param session: A valid zadarapy.session.Session object.  Required.

    :type cloud_name: str
    :param cloud_name: Cloud Name: i.e: zadaraqa9

    :type sn_id: str
    :param sn_id: Storage Node ID

    :type return_type: str
    :param return_type: If this is set to the string 'json', this function
        will return a JSON string.  Otherwise, it will return a Python
        dictionary.  Optional (will return a Python dictionary by default).

    :rtype: dict, str
    :returns: A dictionary or JSON data set as a string depending on
        return_type parameter.
    """
    path = "/api/clouds/{0}/nodes/{1}/drives.json".format(cloud_name, sn_id)
    return session.get_api(path=path, return_type=return_type)


def reboot_storage_node(session, cloud_name, sn_id, return_type=None):
    """
    Reboot Storage Node

    :type session: zadarapy.session.Session
    :param session: A valid zadarapy.session.Session object.  Required.

    :type cloud_name: str
    :param cloud_name: Cloud Name: i.e: zadaraqa9

    :type sn_id: str
    :param sn_id: Storage Node ID

    :type return_type: str
    :param return_type: If this is set to the string 'json', this function
        will return a JSON string.  Otherwise, it will return a Python
        dictionary.  Optional (will return a Python dictionary by default).

    :rtype: dict, str
    :returns: A dictionary or JSON data set as a string depending on
        return_type parameter.
    """
    path = "/api/clouds/{0}/nodes/{1}/reboot.json".format(cloud_name, sn_id)
    return session.post_api(path=path, return_type=return_type)


def shutdown_storage_node(session, cloud_name, sn_id, return_type=None):
    """
    Shutdown Storage Node

    :type session: zadarapy.session.Session
    :param session: A valid zadarapy.session.Session object.  Required.

    :type cloud_name: str
    :param cloud_name: Cloud Name: i.e: zadaraqa9

    :type sn_id: str
    :param sn_id: Storage Node ID

    :type return_type: str
    :param return_type: If this is set to the string 'json', this function
        will return a JSON string.  Otherwise, it will return a Python
        dictionary.  Optional (will return a Python dictionary by default).

    :rtype: dict, str
    :returns: A dictionary or JSON data set as a string depending on
        return_type parameter.
    """
    path = "/api/clouds/{0}/nodes/{1}/shutdown.json".format(cloud_name, sn_id)
    return session.post_api(path=path, return_type=return_type)


def zsnap_storage_node(session, cloud_name, sn_id, return_type=None):
    """
    Create Storage Node ZSnap

    :type session: zadarapy.session.Session
    :param session: A valid zadarapy.session.Session object.  Required.

    :type cloud_name: str
    :param cloud_name: Cloud Name: i.e: zadaraqa9

    :type sn_id: str
    :param sn_id: Storage Node ID

    :type return_type: str
    :param return_type: If this is set to the string 'json', this function
        will return a JSON string.  Otherwise, it will return a Python
        dictionary.  Optional (will return a Python dictionary by default).

    :rtype: dict, str
    :returns: A dictionary or JSON data set as a string depending on
        return_type parameter.
    """
    path = "/api/clouds/{0}/nodes/{1}/zsnap.json".format(cloud_name, sn_id)
    return session.post_api(path=path, return_type=return_type)


def license_storage_node(session, cloud_name, sn_id, return_type=None):
    """
    Storage Node license

    :type session: zadarapy.session.Session
    :param session: A valid zadarapy.session.Session object.  Required.

    :type cloud_name: str
    :param cloud_name: Cloud Name: i.e: zadaraqa9

    :type sn_id: str
    :param sn_id: Storage Node ID

    :type return_type: str
    :param return_type: If this is set to the string 'json', this function
        will return a JSON string.  Otherwise, it will return a Python
        dictionary.  Optional (will return a Python dictionary by default).

    :rtype: dict, str
    :returns: A dictionary or JSON data set as a string depending on
        return_type parameter.
    """
    path = "/api/clouds/{0}/nodes/{1}/license.json".format(cloud_name, sn_id)
    return session.post_api(path=path, return_type=return_type)


def set_default_image(session, cloud_name, image_id, return_type=None):
    """
    Set default Image

    :type session: zadarapy.session.Session
    :param session: A valid zadarapy.session.Session object.  Required.

    :type cloud_name: str
    :param cloud_name: Cloud Name: i.e: zadaraqa9

    :type image_id: str
    :param image_id: Image ID

    :type return_type: str
    :param return_type: If this is set to the string 'json', this function
        will return a JSON string.  Otherwise, it will return a Python
        dictionary.  Optional (will return a Python dictionary by default).

    :rtype: dict, str
    :returns: A dictionary or JSON data set as a string depending on
        return_type parameter.
    """
    path = "/api/clouds/{0}/images/{1}/set_default.json" \
        .format(cloud_name, image_id)
    return session.post_api(path=path, return_type=return_type)


def delete_tenant(session, cloud_name, cloud_user, return_type=None):
    """
    Delete tenant

    :type session: zadarapy.session.Session
    :param session: A valid zadarapy.session.Session object.  Required.

    :type cloud_name: str
    :param cloud_name: Cloud Name: i.e: zadaraqa9

    :type cloud_user: str
    :param cloud_user: Cloud User ID

    :type return_type: str
    :param return_type: If this is set to the string 'json', this function
        will return a JSON string.  Otherwise, it will return a Python
        dictionary.  Optional (will return a Python dictionary by default).

    :rtype: dict, str
    :returns: A dictionary or JSON data set as a string depending on
        return_type parameter.
    """
    path = "/api/clouds/{0}/cloud_users/{1}/deallocate_vlan_id.json"\
        .format(cloud_name, cloud_user)
    return session.delete_api(path=path, return_type=return_type)


def allocate_vlan(session, cloud_name, cloud_user, vlan_id, force="NO",
                  return_type=None):
    """
    Allocate VLAN from cloud user

    :type session: zadarapy.session.Session
    :param session: A valid zadarapy.session.Session object.  Required.

    :type cloud_name: str
    :param cloud_name: Cloud Name: i.e: zadaraqa9

    :type cloud_user: str
    :param cloud_user: Cloud User ID

    :type vlan_id: str
    :param vlan_id: VLAN ID

    :type force: str
    :param force: "YES", "NO"

    :type return_type: str
    :param return_type: If this is set to the string 'json', this function
        will return a JSON string.  Otherwise, it will return a Python
        dictionary.  Optional (will return a Python dictionary by default).

    :rtype: dict, str
    :returns: A dictionary or JSON data set as a string depending on
        return_type parameter.
    """
    force = verify_boolean(force, "force")

    path = "/api/clouds/{0}/cloud_users/{1}/allocate_vlan_id.json" \
        .format(cloud_name, cloud_user)

    body_values = {"vlan_id": vlan_id, "force": force}

    return session.post_api(path=path, body=body_values,
                            return_type=return_type)


def deallocate_vlan(session, cloud_name, cloud_user, vlan_id, force="NO",
                    return_type=None):
    """
    Allocate VLAN from cloud user

    :type session: zadarapy.session.Session
    :param session: A valid zadarapy.session.Session object.  Required.

    :type cloud_name: str
    :param cloud_name: Cloud Name: i.e: zadaraqa9

    :type cloud_user: str
    :param cloud_user: Cloud User ID

    :type vlan_id: str
    :param vlan_id: VLAN ID

    :type force: str
    :param force: "YES", "NO"

    :type return_type: str
    :param return_type: If this is set to the string 'json', this function
        will return a JSON string.  Otherwise, it will return a Python
        dictionary.  Optional (will return a Python dictionary by default).

    :rtype: dict, str
    :returns: A dictionary or JSON data set as a string depending on
        return_type parameter.
    """
    force = verify_boolean(force, "force")

    path = "/api/clouds/{0}/cloud_users/{1}/deallocate_vlan_id.json"\
        .format(cloud_name, cloud_user)

    body_values = {"vlan_id": vlan_id, "force": force}

    return session.post_api(path=path, body=body_values,
                            return_type=return_type)


def get_vpsa_settings(session, cloud_name, vpsa_id, section=None,
                      return_type=None):
    """
    Returns VPSA info from Command Center

    :type session: zadarapy.session.Session
    :param session: A valid zadarapy.session.Session object.  Required.

    :type cloud_name: str
    :param cloud_name: Cloud Name: i.e: zadaraqa9

    :type vpsa_id: str
    :param vpsa_id: VPSA ID. i.e: 126

    :type section: str
    :param section: VPSA Settings section.

    :type return_type: str
    :param return_type: If this is set to the string 'json', this function
        will return a JSON string.  Otherwise, it will return a Python
        dictionary.  Optional (will return a Python dictionary by default).

    :rtype: dict, str
    :returns: A dictionary or JSON data set as a string depending on
        return_type parameter.
    """
    verify_vpsa_id(vpsa_id)

    path = "/api/clouds/{0}/vpsas/{1}/settings".format(cloud_name, vpsa_id)
    parameters = {}
    if section is not None:
        parameters = {"section": section}

    return session.get_api(path=path, parameters=parameters,
                           return_type=return_type)


def get_all_images(session, cloud_name, page, per_page, return_type=None):
    """
    Returns all build images found in cloud

    :type session: zadarapy.session.Session
    :param session: A valid zadarapy.session.Session object.  Required.

    :type cloud_name: str
    :param cloud_name: Cloud Name: i.e: zadaraqa9

    :type page: int
    :param page: The page number to start from.

    :type per_page: int
    :param per_page: The total number of records to return.

    :type return_type: str
    :param return_type: If this is set to the string 'json', this function
        will return a JSON string.  Otherwise, it will return a Python
        dictionary.  Optional (will return a Python dictionary by default).

    :rtype: dict, str
    :returns: A dictionary or JSON data set as a string depending on
        return_type parameter.
    """

    path = "/api/clouds/{cloud_name}/images".format(cloud_name=cloud_name)
    parameters = {'page': page, 'per_page': per_page}
    return session.get_api(path=path, parameters=parameters,
                           return_type=return_type)


def get_image(session, cloud_name, image_id, return_type=None):
    """
    Set default Image

    :type session: zadarapy.session.Session
    :param session: A valid zadarapy.session.Session object.  Required.

    :type cloud_name: str
    :param cloud_name: Cloud Name: i.e: zadaraqa9

    :type image_id: str
    :param image_id: Image ID

    :type return_type: str
    :param return_type: If this is set to the string 'json', this function
        will return a JSON string.  Otherwise, it will return a Python
        dictionary.  Optional (will return a Python dictionary by default).

    :rtype: dict, str
    :returns: A dictionary or JSON data set as a string depending on
        return_type parameter.
    """
    path = "/api/clouds/{cloud_name}/images/{id}"\
        .format(cloud_name=cloud_name, id=image_id)
    return session.get_api(path=path, return_type=return_type)
>>>>>>> 92987241
<|MERGE_RESOLUTION|>--- conflicted
+++ resolved
@@ -59,197 +59,29 @@
     path = '/api/clouds.json'
     return session.get_api(path=path, return_type=return_type)
 
-
-def get_vpsa_from_cloud(session, cloud_name, vpsa_id, return_type=None):
-    """
-    Returns VPSA info from Command Center
-
-    :type session: zadarapy.session.Session
-    :param session: A valid zadarapy.session.Session object.  Required.
-
-    :type cloud_name: str
-    :param cloud_name: Cloud Name: i.e: zadaraqa9
-
-    :type vpsa_id: str
-    :param vpsa_id: VPSA ID. i.e: 126
-
-    :type return_type: str
-    :param return_type: If this is set to the string 'json', this function
-        will return a JSON string.  Otherwise, it will return a Python
-        dictionary.  Optional (will return a Python dictionary by default).
-
-    :rtype: dict, str
-    :returns: A dictionary or JSON data set as a string depending on
-        return_type parameter.
-    """
-    verify_vpsa_id(vpsa_id)
-
-    path = "/api/clouds/{0}/vpsas/{1}.json".format(cloud_name, vpsa_id)
-    return session.get_api(path=path, return_type=return_type)
-
-
-def get_zios_from_cloud(session, cloud_name, zios_id, return_type=None):
-    """
-    Returns ZIOS info from Command Center
-
-    :type session: zadarapy.session.Session
-    :param session: A valid zadarapy.session.Session object.  Required.
-
-    :type cloud_name: str
-    :param cloud_name: Cloud Name: i.e: zadaraqa9
-
-    :type zios_id: str
-    :param zios_id: ZIOS ID. i.e: 126
-
-    :type return_type: str
-    :param return_type: If this is set to the string 'json', this function
-        will return a JSON string.  Otherwise, it will return a Python
-        dictionary.  Optional (will return a Python dictionary by default).
-
-    :rtype: dict, str
-    :returns: A dictionary or JSON data set as a string depending on
-        return_type parameter.
-    """
-    path = "/api/clouds/{0}/zioses/{1}.json".format(cloud_name, zios_id)
-    return session.get_api(path=path, return_type=return_type)
-
-
-def get_all_drives(session, cloud_name, return_type=None):
-    """
-    Get all command Center Drives
-
-    :type session: zadarapy.session.Session
-    :param session: A valid zadarapy.session.Session object.  Required.
-
-    :type cloud_name: str
-    :param cloud_name: Cloud Name: i.e: zadaraqa9
-
-    :type return_type: str
-    :param return_type: If this is set to the string 'json', this function
-        will return a JSON string.  Otherwise, it will return a Python
-        dictionary.  Optional (will return a Python dictionary by default).
-
-    :rtype: dict, str
-    :returns: A dictionary or JSON data set as a string depending on
-        return_type parameter.
-    """
-    path = "/api/clouds/{0}/drives.json".format(cloud_name)
-    return session.get_api(path=path, return_type=return_type)
-
-
-def get_vlans(session, cloud_name, return_type=None):
-    """
-    Get all command Center VLANs
-
-    :type session: zadarapy.session.Session
-    :param session: A valid zadarapy.session.Session object.  Required.
-
-    :type cloud_name: str
-    :param cloud_name: Cloud Name: i.e: zadaraqa9
-
-    :type return_type: str
-    :param return_type: If this is set to the string 'json', this function
-        will return a JSON string.  Otherwise, it will return a Python
-        dictionary.  Optional (will return a Python dictionary by default).
-
-    :rtype: dict, str
-    :returns: A dictionary or JSON data set as a string depending on
-        return_type parameter.
-    """
-    path = "/api/clouds/{0}/vlans.json".format(cloud_name)
-
-    return session.get_api(path=path, return_type=return_type)
-
-
-def delete_vlans(session, cloud_name, vlan_id, return_type=None):
-    """
-    Delete VLan
-
-    :type session: zadarapy.session.Session
-    :param session: A valid zadarapy.session.Session object.  Required.
-
-    :type cloud_name: str
-    :param cloud_name: Cloud Name: i.e: zadaraqa9
-
-    :type vlan_id: str
-    :param vlan_id: VLAN ID
-
-<<<<<<< HEAD
-    return session.call_api(method=method, path=path, return_type=return_type)
-
 def get_user_token(session, email, password, return_type=None):
     """
     Retrieves API token for the Command Center.
-=======
-    :type return_type: str
-    :param return_type: If this is set to the string 'json', this function
-        will return a JSON string.  Otherwise, it will return a Python
-        dictionary.  Optional (will return a Python dictionary by default).
-
-    :rtype: dict, str
-    :returns: A dictionary or JSON data set as a string depending on
-        return_type parameter.
-    """
-    path = "/api/clouds/{0}/vlans/{1}.json".format(cloud_name, vlan_id)
-    return session.delete_api(path=path, return_type=return_type)
-
-
-def get_tenants(session, cloud_name, return_type=None):
-    """
-    Get all command Center Tennants
->>>>>>> 92987241
-
-    :type session: zadarapy.session.Session
-    :param session: A valid zadarapy.session.Session object.  Required.
-
-<<<<<<< HEAD
+
+    :type session: zadarapy.session.Session
+    :param session: A valid zadarapy.session.Session object.  Required.
+
     :type email: str
     :param email: The email of the user used for login
         example: 'qa@zadarastorage.com'.  Required.
 
     :type password: str
     :param password: The password of the user.  Required
-=======
-    :type cloud_name: str
-    :param cloud_name: Cloud Name: i.e: zadaraqa9
-
-    :type return_type: str
-    :param return_type: If this is set to the string 'json', this function
-        will return a JSON string.  Otherwise, it will return a Python
-        dictionary.  Optional (will return a Python dictionary by default).
-
-    :rtype: dict, str
-    :returns: A dictionary or JSON data set as a string depending on
-        return_type parameter.
-    """
-    path = "/api/clouds/{0}/cloud_users.json".format(cloud_name)
-    return session.get_api(path=path, return_type=return_type)
-
-
-def get_tenant(session, cloud_name, cloud_user, return_type=None):
-    """
-    Get all command Center Tennants
-
-    :type session: zadarapy.session.Session
-    :param session: A valid zadarapy.session.Session object.  Required.
-
-    :type cloud_name: str
-    :param cloud_name: Cloud Name: i.e: zadaraqa9
-
-    :type cloud_user: str
-    :param cloud_user: Cloud User
->>>>>>> 92987241
-
-    :type return_type: str
-    :param return_type: If this is set to the string 'json', this function
-        will return a JSON string.  Otherwise, it will return a Python
-        dictionary.  Optional (will return a Python dictionary by default).
-
-    :rtype: dict, str
-    :returns: A dictionary or JSON data set as a string depending on
-        return_type parameter.
-    """
-<<<<<<< HEAD
+
+    :type return_type: str
+    :param return_type: If this is set to the string 'json', this function
+        will return a JSON string.  Otherwise, it will return a Python
+        dictionary.  Optional (will return a Python dictionary by default).
+
+    :rtype: dict, str
+    :returns: A dictionary or JSON data set as a string depending on
+        return_type parameter.
+    """
     body_values = {}
 
     method = 'POST'
@@ -257,11 +89,183 @@
 
     body_values['email'] = email
     body_values['password'] = password
-
+    
     return session.call_api(method=method, path=path,
               body=json.dumps(body_values), secure=False,
               return_type=return_type)
-=======
+
+def get_vpsa_from_cloud(session, cloud_name, vpsa_id, return_type=None):
+    """
+    Returns VPSA info from Command Center
+
+    :type session: zadarapy.session.Session
+    :param session: A valid zadarapy.session.Session object.  Required.
+
+    :type cloud_name: str
+    :param cloud_name: Cloud Name: i.e: zadaraqa9
+
+    :type vpsa_id: str
+    :param vpsa_id: VPSA ID. i.e: 126
+
+    :type return_type: str
+    :param return_type: If this is set to the string 'json', this function
+        will return a JSON string.  Otherwise, it will return a Python
+        dictionary.  Optional (will return a Python dictionary by default).
+
+    :rtype: dict, str
+    :returns: A dictionary or JSON data set as a string depending on
+        return_type parameter.
+    """
+    verify_vpsa_id(vpsa_id)
+
+    path = "/api/clouds/{0}/vpsas/{1}.json".format(cloud_name, vpsa_id)
+    return session.get_api(path=path, return_type=return_type)
+
+
+def get_zios_from_cloud(session, cloud_name, zios_id, return_type=None):
+    """
+    Returns ZIOS info from Command Center
+
+    :type session: zadarapy.session.Session
+    :param session: A valid zadarapy.session.Session object.  Required.
+
+    :type cloud_name: str
+    :param cloud_name: Cloud Name: i.e: zadaraqa9
+
+    :type zios_id: str
+    :param zios_id: ZIOS ID. i.e: 126
+
+    :type return_type: str
+    :param return_type: If this is set to the string 'json', this function
+        will return a JSON string.  Otherwise, it will return a Python
+        dictionary.  Optional (will return a Python dictionary by default).
+
+    :rtype: dict, str
+    :returns: A dictionary or JSON data set as a string depending on
+        return_type parameter.
+    """
+    path = "/api/clouds/{0}/zioses/{1}.json".format(cloud_name, zios_id)
+    return session.get_api(path=path, return_type=return_type)
+
+
+def get_all_drives(session, cloud_name, return_type=None):
+    """
+    Get all command Center Drives
+
+    :type session: zadarapy.session.Session
+    :param session: A valid zadarapy.session.Session object.  Required.
+
+    :type cloud_name: str
+    :param cloud_name: Cloud Name: i.e: zadaraqa9
+
+    :type return_type: str
+    :param return_type: If this is set to the string 'json', this function
+        will return a JSON string.  Otherwise, it will return a Python
+        dictionary.  Optional (will return a Python dictionary by default).
+
+    :rtype: dict, str
+    :returns: A dictionary or JSON data set as a string depending on
+        return_type parameter.
+    """
+    path = "/api/clouds/{0}/drives.json".format(cloud_name)
+    return session.get_api(path=path, return_type=return_type)
+
+
+def get_vlans(session, cloud_name, return_type=None):
+    """
+    Get all command Center VLANs
+
+    :type session: zadarapy.session.Session
+    :param session: A valid zadarapy.session.Session object.  Required.
+
+    :type cloud_name: str
+    :param cloud_name: Cloud Name: i.e: zadaraqa9
+
+    :type return_type: str
+    :param return_type: If this is set to the string 'json', this function
+        will return a JSON string.  Otherwise, it will return a Python
+        dictionary.  Optional (will return a Python dictionary by default).
+
+    :rtype: dict, str
+    :returns: A dictionary or JSON data set as a string depending on
+        return_type parameter.
+    """
+    path = "/api/clouds/{0}/vlans.json".format(cloud_name)
+
+    return session.get_api(path=path, return_type=return_type)
+
+
+def delete_vlans(session, cloud_name, vlan_id, return_type=None):
+    """
+    Delete VLan
+
+    :type session: zadarapy.session.Session
+    :param session: A valid zadarapy.session.Session object.  Required.
+
+    :type cloud_name: str
+    :param cloud_name: Cloud Name: i.e: zadaraqa9
+
+    :type vlan_id: str
+    :param vlan_id: VLAN ID
+
+    :type return_type: str
+    :param return_type: If this is set to the string 'json', this function
+        will return a JSON string.  Otherwise, it will return a Python
+        dictionary.  Optional (will return a Python dictionary by default).
+
+    :rtype: dict, str
+    :returns: A dictionary or JSON data set as a string depending on
+        return_type parameter.
+    """
+    path = "/api/clouds/{0}/vlans/{1}.json".format(cloud_name, vlan_id)
+    return session.delete_api(path=path, return_type=return_type)
+
+
+def get_tenants(session, cloud_name, return_type=None):
+    """
+    Get all command Center Tennants
+
+    :type session: zadarapy.session.Session
+    :param session: A valid zadarapy.session.Session object.  Required.
+
+    :type cloud_name: str
+    :param cloud_name: Cloud Name: i.e: zadaraqa9
+
+    :type return_type: str
+    :param return_type: If this is set to the string 'json', this function
+        will return a JSON string.  Otherwise, it will return a Python
+        dictionary.  Optional (will return a Python dictionary by default).
+
+    :rtype: dict, str
+    :returns: A dictionary or JSON data set as a string depending on
+        return_type parameter.
+    """
+    path = "/api/clouds/{0}/cloud_users.json".format(cloud_name)
+    return session.get_api(path=path, return_type=return_type)
+
+
+def get_tenant(session, cloud_name, cloud_user, return_type=None):
+    """
+    Get all command Center Tennants
+
+    :type session: zadarapy.session.Session
+    :param session: A valid zadarapy.session.Session object.  Required.
+
+    :type cloud_name: str
+    :param cloud_name: Cloud Name: i.e: zadaraqa9
+
+    :type cloud_user: str
+    :param cloud_user: Cloud User
+
+    :type return_type: str
+    :param return_type: If this is set to the string 'json', this function
+        will return a JSON string.  Otherwise, it will return a Python
+        dictionary.  Optional (will return a Python dictionary by default).
+
+    :rtype: dict, str
+    :returns: A dictionary or JSON data set as a string depending on
+        return_type parameter.
+    """
     path = "/api/clouds/{0}/cloud_users/{1}.json"\
         .format(cloud_name, cloud_user)
     return session.get_api(path=path, return_type=return_type)
@@ -650,5 +654,4 @@
     """
     path = "/api/clouds/{cloud_name}/images/{id}"\
         .format(cloud_name=cloud_name, id=image_id)
-    return session.get_api(path=path, return_type=return_type)
->>>>>>> 92987241
+    return session.get_api(path=path, return_type=return_type)