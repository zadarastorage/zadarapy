# Copyright 2015 Zadara Storage, Inc.
# Originally authored by Jeremy Brown - https://github.com/jwbrown77
#
# Licensed under the Apache License, Version 2.0 (the "License"); you may not
# use this file except in compliance with the License.  You may obtain a copy
# of the License at:
#
# http://www.apache.org/licenses/LICENSE-2.0
#
# Unless required by applicable law or agreed to in writing, software
# distributed under the License is distributed on an "AS IS" BASIS, WITHOUT
# WARRANTIES OR CONDITIONS OF ANY KIND, either express or implied.  See the
# License for the specific language governing permissions and limitations
# under the License.

from future.standard_library import install_aliases

install_aliases()
from urllib.parse import quote
import re

BAD_VPSA_ID = "The VPSA ID int '(i.e '154') or should be of format: " \
              "'vsa-0000001'. Given: {}"

LIST_APPROVED_STRIPES_SIZES = ['4', '16', '32', '64', '128', '256']

BAD_STRIPE_TYPE = '"{}" is not a valid pool mode. Allowed values are: ' \
                  '"stripe" or "simple"'

BAD_STRIPE_SIZES = '{0} is not a valid stripe size. Allowed values are: {1}'


def is_valid_vpsa_internal_name(vpsa_internal_id):
    """
    Validates a VPSA internal ID. A valid VPSA internal ID should look
    like: vsa-00000001 - It should always start with "vsa-" and end with 8
    hexadecimal characters in lower case.

    :type vpsa_internal_id: str
    :param vpsa_internal_id: The VPSA internal ID to be validated.

    :rtype: bool
    :return: True or False depending on whether vpsa_internal_id passes
     validation.
    """
    if vpsa_internal_id is None:
        return False
    match = re.match(r'^vsa-[0-9a-f]{8}$', vpsa_internal_id)

    if not match:
        return False

    return True


def is_valid_cg_id(cg_id):
    """
    Validates a consistency group ID, also known as the consistency group
    "cg_name".  A valid consistency group name should look like: cg-00000001
    - It should always start with "cg-" and end with 8 hexadecimal characters
    in lower case.

    :type cg_id: str
    :param cg_id: The consistency group name to be validated.

    :rtype: bool
    :return: True or False depending on whether cg_id passes validation.
    """
    if cg_id is None:
        return False

    match = re.match(r'^cg-[0-9a-f]{8}$', cg_id)

    if not match:
        return False

    return True


def is_valid_controller_id(controller_id):
    """
    Validates a virtual controller ID, also known as the virtual controller
    "name".  A valid virtual controller name should look like:
    vsa-00000001-vc-0 - It should always start with "vsa-", followed by 8
    hexadecimal characters in lower case and a hyphen, then with the VC
    identifier, typically "vc-0" or "vc-1".

    :type controller_id: str
    :param controller_id: The virtual controller name to be validated.

    :rtype: bool
    :return: True or False depending on whether controller_id passes
        validation.
    """
    if controller_id is None:
        return False

    match = re.match(r'^vsa-[0-9a-f]{8}-vc-[0-9]$', controller_id)

    if not match:
        return False

    return True


def is_valid_email(email):
    """
    Validates an email address.

    :type email: str
    :param email: The email address to be validated.

    :rtype: bool
    :return: True or False depending on whether field passes validation.
    """
    if email is None:
        return False

    if not re.match(r'^[A-Za-z0-9\.\+_-]+@[A-Za-z0-9\._-]+\.[a-zA-Z]*$',
                    email):
        return False

    return True


def is_valid_field(field, allow_quote=False, minimum=None, maximum=None):
    """
    Validates a generic user inputted field, such as a "name" for an
    object.  For now, it basically only validates whether single quote
    characters should be allowed in the string.

    :type field: str
    :param field: The data to be validated.

    :type allow_quote: bool
    :param allow_quote: If True, a single quote character (') will be allowed
        to pass validation.

    :type minimum: int
    :param minimum: If defined, values with fewer characters than this value
        will be rejected.

    :type maximum: int
    :param maximum: If defined, values with more characters than this value
        will be rejected.

    :rtype: bool
    :return: True or False depending on whether field passes validation.
    """
    if field is None:
        return False

    if not allow_quote and "'" in field:
        return False

    if minimum:
        if len(field) < minimum:
            return False

    if maximum:
        if len(field) > maximum:
            return False

    return True


def is_valid_iqn(iqn):
    """
    Validates if an iSCSI/iSER IQN is well formed.

    :type iqn: str
    :param iqn: The IQN to validate.  For example:
        'iqn.1993-08.org.debian:01:dea714656496'

    :rtype: bool
    :return: True or False depending on whether iqn passes validation.
    """
    if iqn is None:
        return False

    match = re.match(r'^(?:iqn\.[0-9]{4}-[0-9]{2}(?:\.[A-Za-z](?:[A-Za-z0-9\-]'
                     r'*[A-Za-z0-9])?)+(?::.*)?|eui\.[0-9A-Fa-f]{16})', iqn)

    if not match:
        return False

    return True


def is_valid_mask(mask):
    """
    Validates a UNIX style permissions mask.  Mask must be octal.

    :type mask: str
    :param mask: The octal mask to be validated.  For example: '0755'.

    :rtype: bool
    :return: True or False depending on whether mask passes validation.
    """
    if mask is None:
        return False

    if not mask.isdigit():
        return False

    if len(mask) != 4:
        return False

    mask_values = ['0', '1', '2', '4', '5', '6', '7']

    if mask[0] != '0':
        return False

    for value in mask[1:]:
        if value not in mask_values:
            return False

    return True


def is_valid_mgrjob_id(mgrjob_id):
    """
    Validates a migration job ID, also known as the migration job
    "migration_job_name".  A valid migration job name should look like:
    mgrjob-00000001 - It should always start with "mgrjob-" and end with 8
    hexadecimal characters in lower case.

    :type mgrjob_id: str
    :param mgrjob_id: The consistency group name to be validated.

    :rtype: bool
    :return: True or False depending on whether cg_id passes validation.
    """
    if mgrjob_id is None:
        return False

    match = re.match(r'^mgrjob-[0-9a-f]{8}$', mgrjob_id)

    if not match:
        return False

    return True


def is_valid_mirror_id(mirror_id):
    """
    Validates a mirror job ID, also known as the mirror job "job_name".
    A valid mirror job name should look like: srcjvpsa-00000001 - It should
    always start with "srcjvpsa-" or "dstjvpsa-" and end with 8 hexadecimal
    characters in lower case.

    :type mirror_id: str
    :param mirror_id: The mirror job name to be validated.

    :rtype: bool
    :return: True or False depending on whether mirror_id passes validation.
    """
    if mirror_id is None:
        return False

    match = re.match(r'^(src|dst)jvpsa-[0-9a-f]{8}$', mirror_id)

    if not match:
        return False

    return True


def is_valid_remote_clone_id(remote_clone_job_id):
    """
    Validates a remote clone job ID, also known as the remote clone job
    "job_name". A valid remote clone job name should look like:
    dstrclone-00000001 - It should end with 8 hexadecimal characters in
    lower case.

    :type remote_clone_job_id: str
    :param remote_clone_job_id: The remote clone job name to be validated.

    :rtype: bool
    :return: True or False depending on whether remote_clone_id passes
    validation.
    """
    if remote_clone_job_id is None:
        return False

    match = re.match(r'^(src|dst)rclone-[0-9a-f]{8}$', remote_clone_job_id)

    if not match:
        return False

    return True


def is_valid_policy_creation(policy_creation):
    """
    Performs a loose validation the snapshot creation frequency for a snapshot
    policy is valid.  The frequency should be defined in UNIX cron style
    format.  For example: "0 3 * * *".  This isn't perfect because invalid
    numbers (e.g. 65 for minute, 25 for hour) are accepted.

    :type policy_creation: str
    :param policy_creation: The snapshot creation frequency to be validated.

    :rtype: bool
    :return: True or False depending on whether policy_creation passes
        validation.
    """
    if policy_creation is None:
        return False

    if policy_creation.lower() == "manual":
        return True

    creation_split = policy_creation.split(' ')

    if len(creation_split) != 5:
        return False

    pattern = re.compile(r'^(?:[1-9]?\d|\*)(?:(?:[/-][1-9]?\d)|'
                         r'(?:,[1-9]?\d)+)?$')

    for v in creation_split:
        match = pattern.match(v)

        if not match:
            return False

    return True


def is_valid_policy_id(policy_id):
    """
    Validates a snapshot policy ID, also known as the snapshot policy "name".
    A valid snapshot policy name should look like: policy-00000001 - It should
    always start with "policy-" and end with 8 hexadecimal characters in lower
    case.

    :type policy_id: str
    :param policy_id: The snapshot policy name to be validated.

    :rtype: bool
    :return: True or False depending on whether policy_id passes validation.
    """
    if policy_id is None:
        return False

    match = re.match(r'^policy-[0-9a-f]{8}$', policy_id)

    if not match:
        return False

    return True


def is_valid_smb_hidden_files(smb_hidden_files):
    """
    Validates smbhiddenfiles NAS volume parameter.  String should be forward
    slash (/) delimited.

    :type smb_hidden_files: str
    :param smb_hidden_files: The smbhiddenfiles parameter to be validated.

    :rtype: bool
    :return: True or False depending on whether smb_hidden_files passes
        validation.
    """
    if smb_hidden_files is None:
        return False

    if not smb_hidden_files.startswith("/") or \
            not smb_hidden_files.endswith("/"):
        return False

    return True


def is_valid_snapshot_rule_name(snap_rule_name):
    """
    Validates a snapshot rule name.
    A snapshot rule name identifies a particular volume being attached to
    a particular snapshot policy. A valid snapshot rule name should look
    like: rule-00000001 - It should always start with "rule-" and end
    with 8 hexadecimal characters in lower case.

    :type snap_rule_name: str
    :param snap_rule_name: The snapshot rule name to be validated.

    :rtype: bool
    :return: True or False depending on whether snap_rule_name passes
        validation.
    """
    if snap_rule_name is None:
        return False

    match = re.match(r'^rule-[0-9a-f]{8}$', snap_rule_name)

    if not match:
        return False

    return True


def is_valid_memory_pool(mempool_name):
    """
    Validates Memory pool ID

    :type mempool_name: str
    :param mempool_name: Memory pool name to check

    :rtype: bool
    :return: True or False depending on whether snap_rule_name passes
        validation.
    """
    if mempool_name is None:
        return False

    match = re.match(r'^dgroup-[0-9a-f]{8}$', mempool_name)

    return match is not None


def is_valid_snaprule_name(snap_rule_name):
    """
    Validates a snapshot rule name.
    A snapshot rule name identifies a particular volume being attached to
    a particular snapshot policy. A valid snapshot rule name should look
    like: snaprule-00000001 - It should always start with "rule-" and end
    with 8 hexadecimal characters in lower case.

    :type snap_rule_name: str
    :param snap_rule_name: The snapshot rule name to be validated.

    :rtype: bool
    :return: True or False depending on whether snap_rule_name passes
        validation.
    """
    if snap_rule_name is None:
        return False

    match = re.match(r'^rule-[0-9a-f]{8}$', snap_rule_name)

    if not match:
        return False

    return True


def is_valid_pool_id(pool_id, remote_pool_allowed=False):
    """
    Validates a storage pool ID, also known as the pool "name".  A valid pool
    name should look like: pool-00000001 - It should always start with
    "pool-" and end with 8 hexadecimal characters in lower case.  If
    remote_pool_allowed is True, this function will also validate remote pool
    names in the format of rpool-00000001.

    :type pool_id: str
    :param pool_id: The storage pool name to be validated.

    :type remote_pool_allowed: bool
    :param remote_pool_allowed: Also validate remote pool IDs as described
        above.

    :rtype: bool
    :return: True or False depending on whether pool_id passes validation.
    """
    if pool_id is None:
        return False

    if remote_pool_allowed:
        match = re.match(r'^r?pool-[0-9a-f]{8}$', pool_id)
    else:
        match = re.match(r'^pool-[0-9a-f]{8}$', pool_id)

    if not match:
        return False

    return True


def is_valid_port(port):
    """
    Validates port range.  Port must be within 1-65535 range.

    :type port: int
    :param port: Theport to be validated.

    :rtype: bool
    :return: True or False depending on whether hostname passes validation.
    """
    if port is None:
        return False

    port = int(port)

    if port < 1 or port > 65535:
        return False

    return True


def is_valid_raid_id(raid_id):
    """
    Validates a RAID group ID, also known as the RAID group "name".  A valid
    RAID group name should look like: RaidGroup-1 - It should always start with
    "RaidGroup-" and end with a variable amount of digits.

    :type raid_id: str
    :param raid_id: The RAID group name to be validated.

    :rtype: bool
    :return: True or False depending on whether raid_id passes validation.
    """
    if raid_id is None:
        return False

    match = re.match(r'^RaidGroup-[0-9]+$', raid_id)

    if not match:
        return False

    return True


def is_valid_ros_backup_job_id(ros_backup_job_id):
    """
    Validates a remote object storage backup job ID, also known as the remote
    object storage backup job "name".  A valid remote VPSA name should look
    like: bkpjobs-00000001 - It should always start with "bkpjobs-" and end
    with 8 hexadecimal characters in lower case.

    :type ros_backup_job_id: str
    :param ros_backup_job_id: The remote object storage backup job name to
        be validated.

    :rtype: bool
    :return: True or False depending on whether ros_backup_job_id passes
        validation.
    """
    if ros_backup_job_id is None:
        return False

    match = re.match(r'^bkpjobs-[0-9a-f]{8}$', ros_backup_job_id)

    if not match:
        return False

    return True


def is_valid_ros_destination_id(ros_destination_id):
    """
    Validates a remote object storage destination ID, also known as the remote
    object storage destination "name".  A valid remote object storage
    destination name should look like: obsdst-00000001 - It should always
    start with "obsdst-" and end with 8 hexadecimal characters in lower case.

    :type ros_destination_id: str
    :param ros_destination_id: The remote object storage destination name to
        be validated.

    :rtype: bool
    :return: True or False depending on whether ros_destination_id passes
        validation.
    """
    if ros_destination_id is None:
        return False

    match = re.match(r'^obsdst-[0-9a-f]{8}$', ros_destination_id)

    if not match:
        return False

    return True


def is_valid_ros_restore_job_id(ros_restore_job_id):
    """
    Validates a remote object storage restore job ID, also known as the remote
    object storage restore job "name".  A valid remote VPSA name should look
    like: rstjobs-00000001 - It should always start with "rstjobs-" and end
    with 8 hexadecimal characters in lower case.

    :type ros_restore_job_id: str
    :param ros_restore_job_id: The remote object storage restore job name to
        be validated.

    :rtype: bool
    :return: True or False depending on whether ros_restore_job_id passes
        validation.
    """
    if ros_restore_job_id is None:
        return False

    match = re.match(r'^rstjobs-[0-9a-f]{8}$', ros_restore_job_id)

    if not match:
        return False

    return True


def is_valid_rvpsa_id(rvpsa_id):
    """
    Validates a remote VPSA ID, also known as the remote VPSA "name".  A valid
    remote VPSA name should look like: rvpsa-00000001 - It should always start
    with "rvpsa-" and end with 8 hexadecimal characters in lower case.

    :type rvpsa_id: str
    :param rvpsa_id: The remote VPSA name to be validated.

    :rtype: bool
    :return: True or False depending on whether rvpsa_id passes validation.
    """
    if rvpsa_id is None:
        return False

    match = re.match(r'^rvpsa-[0-9a-f]{8}$', rvpsa_id)

    if not match:
        return False

    return True


def is_valid_server_id(server_id):
    """
    Validates a server ID, also known as the server "name".  A valid server
    name should look like: srv-00000001 - It should always start with "srv-"
    and end with 8 hexadecimal characters in lower case.

    :type server_id: str
    :param server_id: The server name to be validated.

    :rtype: bool
    :return: True or False depending on whether server_id passes validation.
    """
    if server_id is None:
        return False

    match = re.match(r'^srv-[0-9a-f]{8}$', server_id)

    if not match:
        return False

    return True


def is_valid_snapshot_id(snapshot_id):
    """
    Validates a snapshot ID, also known as the snapshot "name".  A valid
    snapshot policy name should look like: snap-00000001 - It should
    always start with "snap-" and end with 8 hexadecimal characters in lower
    case.

    :type snapshot_id: str
    :param snapshot_id: The snapshot policy name to be validated.

    :rtype: bool
    :return: True or False depending on whether snapshot_id passes validation.
    """
    if snapshot_id is None:
        return False

    match = re.match(r'^snap-[0-9a-f]{8}$', snapshot_id)

    if not match:
        return False

    return True


def is_valid_vc_index(vc_index):
    """
    Validates vc_index.  vc_index must be within 0-65535 range.

    :type vc_index: int
    :param vc_index: The vc index to be validated.

    :rtype: bool
    :return: True or False depending on whether vc index passes validation.
    """
    if vc_index is None:
        return False

    vc_index = int(vc_index)

    if vc_index < 0 or vc_index > 65535:
        return False

    return True


def is_valid_volume_id(volume_id):
    """
    Validates drive and volume IDs, also known as the drive/volume "name".
    A valid volume name should look like: volume-00000001 - It should always
    start with "volume-" and end with 8 hexadecimal characters in lower case.

    :type volume_id: str
    :param volume_id: The drive or volume name to be validated.

    :rtype: bool
    :return: True or False depending on whether volume_id passes validation.
    """
    if volume_id is None:
        return False

    match = re.match(r'^volume-[0-9a-f]{8}$', volume_id)

    if not match:
        return False

    return True


def is_valid_vpsa_display_name(vpsa_display_name):
    """
    Validates a Zadara VPSA display name.  Only alphanumeric characters and
    underscore are allowed.

    :type vpsa_display_name: str
    :param vpsa_display_name: The VPSA display name to be validated.

    :rtype: bool
    :return: True or False depending on whether vpsa_display_name passes
        validation.
    """
    if vpsa_display_name is None:
        return False

    match = re.match(r'^[A-Za-z-0-9_]+$', vpsa_display_name)

    if not match:
        return False

    return True


<<<<<<< HEAD
def is_valid_vpsaos_account_id(account_id):
    valid_set = set('0123456789abcdef')
    return all(c in valid_set for c in account_id)


def is_valid_zadara_key(key):
    """
    Validates a Zadara API key.  An API key should be 20 characters in length,
    and only consist of numbers and upper case letters.

    :type key: str
    :param key: The API key to be validated.

    :rtype: bool
    :return: True or False depending on whether key passes validation.
    """
    if key is None:
        return False

    if len(key) != 20:
        return False

    allowed = set('ABCDEFGHIJKLMNOPQRSTUVWXYZabcdefghijklmnopqrstuvwxyz012345'
                  '6789')

    if not allowed.issuperset(key):
        return False

    return True


=======
>>>>>>> 92987241
def is_valid_zcs_container_id(zcs_container_id):
    """
    Validates Zadara Container Services (ZCS) container IDs, also known as the
    ZCS container "name".  A valid ZCS container name should look like:
    container-00000001 - It should always start with "container-" and end with
    8 hexadecimal characters in lower case.

    :type zcs_container_id: str
    :param zcs_container_id: The ZCS container name to be validated.

    :rtype: bool
    :return: True or False depending on whether zcs_container_id passes
        validation.
    """
    if zcs_container_id is None:
        return False

    match = re.match(r'^container-[0-9a-f]{8}$', zcs_container_id)

    if not match:
        return False

    return True


def is_valid_zcs_image_id(zcs_image_id):
    """
    Validates Zadara Container Services (ZCS) image IDs, also known as the ZCS
    image "name".  A valid ZCS image name should look like: img-00000001 - It
    should always start with "img-" and end with 8 hexadecimal characters in
    lower case.

    :type zcs_image_id: str
    :param zcs_image_id: The ZCS image name to be validated.

    :rtype: bool
    :return: True or False depending on whether zcs_image_id passes
        validation.
    """
    if zcs_image_id is None:
        return False

    match = re.match(r'^img-[0-9a-f]{8}$', zcs_image_id)

    if not match:
        return False

    return True


def is_valid_ticket_id(ticket_id):
    """
    Validates Zadara Ticket ID

    :type ticket_id: int
    :param ticket_id: The ticket to be validated.

    :rtype: bool
    :return: True or False depending on whether ticket ID passes
        validation.
    """
    return ticket_id > 0


"""
Verifiers
"""


def verify_volume_id(volume_id):
    """
    :param volume_id: Volume ID to verify
    :raises: ValueError: invalid ID
    """
    if not is_valid_volume_id(volume_id):
        raise ValueError("{0} is not a valid volume ID.".format(volume_id))


def verify_raid_id(raid_id):
    """
    :param raid_id: RAID ID to verify
    :raises: ValueError: invalid ID
    """
    if not is_valid_raid_id(raid_id):
        raise ValueError('{0} is not a valid RAID group ID.'.format(raid_id))


def verify_snapshot_id(snapshot_id):
    """
    :param snapshot_id: Snbapshot ID to verify
    :raises: ValueError: invalid ID
    """
    if not is_valid_snapshot_id(snapshot_id):
        raise ValueError("{0} is not a valid Snapshot ID.".format(snapshot_id))


def verify_policy_id(policy_id):
    """
    :param policy_id: Snapshot Policy ID to verify
    :raises: ValueError: invalid ID
    """
    list_err = ['{0} is not a valid snapshot policy ID.'.format(_id)
                for _id in policy_id.split(',') if not is_valid_policy_id(_id)]
    if list_err:
        raise ValueError("\n".join(list_err))


def verify_email(email):
    """
    :param email: Email to check
    :raises: ValueError: invalid ID
    """
    if not is_valid_email(email):
        raise ValueError('{0} is not a valid email address.'
                         .format(email))


def verify_field(field_name, title, allow_quote=False):
    """

    :type field_name: str
    :param field_name: Display name

    :type title: str
    :param title: Field name

    :type allow_quote: bool
    :param allow_quote: If True, a single quote character (') will be allowed
        to pass validation.

    :return: Fixed field format
    :rtype: str

    :raises: ValueError: invalid ID
    """
    if field_name is not None:
        field_name = field_name.strip()
        if not is_valid_field(field_name, allow_quote=allow_quote):
            raise ValueError(
                '{} is not a valid {} name.'.format(field_name, title))

    return field_name


def verify_vpsa_id(vpsa_id):
    """
    :type vpsa_id: str|int
    :param vpsa_id: VPSA ID to check

    :rtype: str
    :return: Fixed VPSA ID

    :raises: ValueError: Invalid capacity
    """
    vpsa_id = str(vpsa_id)
    if not vpsa_id.isdigit() and not vpsa_id.startswith("vsa-"):
        raise ValueError(BAD_VPSA_ID.format(vpsa_id))

    return vpsa_id


def verify_vpsa_internal_id(vpsa_internal_id):
    """
    :type vpsa_internal_id: str|int
    :param vpsa_internal_id: VPSA internal ID to check

    :rtype: str
    :return: Fixed VPSA internal ID

    :raises: ValueError: Invalid capacity
    """
    vpsa_id = str(vpsa_internal_id)

    if not is_valid_vpsa_internal_name(vpsa_internal_id):
        raise ValueError(
            '{0} is not a valid VPSA internal ID.'.format(vpsa_internal_id))

    return vpsa_id


def verify_capacity(capacity, obj_name):
    """
    :type capacity: int
    :param capacity: Capacity to check

    :type obj_name: str
    :param obj_name: Object name to chekc. Example: pool, volume, etc.

    :rtype: int
    :return: Fixed capacity format

    :raises: ValueError: Invalid capacity
    """
    capacity = int(capacity)
    if capacity < 1:
        raise ValueError(
            '{0} capacity must be >= 1 GB ("{1}" was given)'.format(obj_name,
                                                                    capacity))
    return capacity


def verify_raid_groups(raid_groups):
    """
    :type raid_groups: str
    :param raid_groups: RAID groups ID

    :raises: ValueError: Invalid RAID group ID
    """
    for raid_group in raid_groups.split(','):
        if not is_valid_raid_id(raid_group):
            raise ValueError(
                '"{0}" in "{1}" is not a valid RAID group ID.'.format(
                    raid_group, raid_groups))


def verify_pool_type(pooltype):
    """
    :type pooltype: str
    :param pooltype: Pool type

    :raises: ValueError: Invalid Pool type
    """
    if pooltype not in ['Transactional', 'Repository', 'Archival']:
        raise ValueError('"{0}" is not a valid pool type.  Allowed values '
                         'are: "Transactional", "Repository", or "Archival"'
                         .format(pooltype))


def verify_start_limit_sort_severity(start, limit, sort, severity):
    """
    :type start: int
    :param start: The offset to start displaying snapshot policies from.
        Optional.

    :type: limit: int
    :param limit: The maximum number of snapshot policies to return.
        Optional.

    :type sort: str
    :param sort: If set to 'DESC', logs will be returned newest first.  If set
        to 'ASC', logs are returned oldest first.  Optional (set to 'DESC' by
        default).

    :type severity: int
    :param severity: If set to None, all logs are returned.  If set to an
        integer, only messages for that severity are returned.  For example,
        critical messages have a 3 severity while warning messages have a 4
        severity.  Optional (will bet set to None by default).


    :return: Dictionary contains start and limit parameters
    :rtype: dict

    :raises: ValueError: Invalid start or limit
    """
    sort = sort.upper()

    if sort not in ['DESC', 'ASC']:
        raise ValueError('"{0}" is not a valid sort parameter. '
                         'Allowed values are: "DESC" or "ASC"'.format(sort))

    sort = '[{{"property":"msg-time","direction":"{sort}"}}]'.format(sort=sort)
    parameters = verify_start_limit(start, limit,
                                    [('sort', sort), ('severity', severity)])

    return parameters


def verify_start_limit(start, limit, list_more_options=None):
    """
    :type start: int
    :param start: The offset to start displaying snapshot policies from.
        Optional.

    :type: limit: int
    :param limit: The maximum number of snapshot policies to return.
        Optional.

    :type: list_more_options: list
    :param list_more_options: List more options to add

    :return: Dictionary contains start and limit parameters
    :rtype: dict

    :raises: ValueError: Invalid start or limit
    """
    list_more_options = [] if list_more_options is None else list_more_options

    if start is not None:
        start = int(start)
        if start < 0:
            raise ValueError(
                'Supplied start ("{0}") cannot be negative.'.format(start))

    if limit is not None:
        limit = int(limit)
        if limit < 0:
            raise ValueError(
                'Supplied limit ("{0}") cannot be negative.'.format(limit))

    tuple_all_options = tuple(
        [('start', start), ('limit', limit)] + list_more_options)

    parameters = {k: v for k, v in tuple_all_options if v is not None}
    return parameters


def verify_policy_creation(create_policy):
    """
    :param create_policy: Create policy pattern
    :raises: ValueError: invalid policy
    """
    if not is_valid_policy_creation(create_policy):
        raise ValueError(
            '"{0}" is not a valid snapshot policy creation frequency.'.format(
                create_policy))


def verify_snaprule_id(snap_rule_id):
    """
    :param snap_rule_id: Snapshot rule ID
    :raises: ValueError: invalid ID
    """
    list_err = ['{0} is not a valid Snapshot rule ID.'.format(_id)
                for _id in snap_rule_id.split(',') if
                not is_valid_snaprule_name(_id)]
    if list_err:
        raise ValueError("\n".join(list_err))


def verify_memory_pool(mempool_id):
    """
    :param mempool_id: Memory pool ID
    :raises: ValueError: invalid ID
    """
    list_err = ['{0} is not a valid Memory Pool ID.'.format(_id)
                for _id in mempool_id.split(',') if
                not is_valid_memory_pool(_id)]
    if list_err:
        raise ValueError("\n".join(list_err))


def verify_pool_id(pool_id, remote_pool_allowed=False):
    """
    :type remote_pool_allowed: bool
    :param remote_pool_allowed: Also validate remote pool IDs as described
        above.

    :type pool_id: str
    :param pool_id: Pool ID

    :raises: ValueError: invalid ID
    """
    list_err = ['{0} is not a valid Pool ID.'.format(_id)
                for _id in pool_id.split(',') if
                not is_valid_pool_id(_id, remote_pool_allowed)]
    if list_err:
        raise ValueError("\n".join(list_err))


def verify_cg_id(cg_id):
    """
    :param cg_id: CG ID
    :raises: ValueError: invalid ID
    """
    list_err = ['{0} is not a valid consistency group ID.'.format(_id)
                for _id in cg_id.split(',') if not is_valid_cg_id(_id)]
    if list_err:
        raise ValueError("\n".join(list_err))


def verify_remote_vpsa_id(rvpsa_id):
    """
    :param rvpsa_id: Remote VPSA ID
    :raises: ValueError: invalid ID
    """
    list_err = ['{0} is not a valid remote VPSA ID.'.format(_id)
                for _id in rvpsa_id.split(',') if not is_valid_rvpsa_id(_id)]
    if list_err:
        raise ValueError("\n".join(list_err))


def verify_mirror_id(mirror_id):
    """
    :param mirror_id: Mirror Job ID
    :raises: ValueError: invalid ID
    """
    list_err = ['{0} is not a valid Mirror ID.'.format(_id)
                for _id in mirror_id.split(',') if not is_valid_mirror_id(_id)]
    if list_err:
        raise ValueError("\n".join(list_err))


def verify_remote_clone_id(remote_clone_job_id):
    """
    :param remote_clone_job_id: Remote Clone Job ID
    :raises: ValueError: invalid ID
    """
    list_err = ['{0} is not a valid Remote Clone ID.'.format(_id)
                for _id in remote_clone_job_id.split(',') if
                not is_valid_remote_clone_id(_id)]
    if list_err:
        raise ValueError("\n".join(list_err))


def verify_controller_id(controller_id):
    """
    :param controller_id: Controller ID
    :raises: ValueError: invalid ID
    """
    list_err = ['{0} is not a valid virtual controller ID.'.format(_id)
                for _id in controller_id.split(',') if
                not is_valid_controller_id(_id)]
    if list_err:
        raise ValueError("\n".join(list_err))


def verify_zcs_container_id(zcs_container_id):
    """
    :param zcs_container_id: ZCS continer ID
    :raises: ValueError: invalid ID
    """
    list_err = ['{0} is not a valid ZCS container ID.'.format(_id)
                for _id in zcs_container_id.split(',') if
                not is_valid_zcs_container_id(_id)]
    if list_err:
        raise ValueError("\n".join(list_err))


def verify_zcs_image_id(zcs_image_id):
    """
    :param zcs_image_id: ZCS Image ID
    :raises: ValueError: invalid ID
    """
    list_err = ['{0} is not a valid ZCS image ID.'.format(_id)
                for _id in zcs_image_id.split(',') if
                not is_valid_zcs_image_id(_id)]
    if list_err:
        raise ValueError("\n".join(list_err))


def verify_migration_job_id(mgrjob_id):
    """

    :type mgrjob_id: str
    :param mgrjob_id: Migration Job ID

    :raises: ValueError: invalid ID
    """

    list_err = ['{0} is not a valid Migration Job ID.'.format(_id)
                for _id in mgrjob_id.split(',') if not is_valid_mgrjob_id(_id)]
    if list_err:
        raise ValueError("\n".join(list_err))


def verify_ros_destination_id(ros_destination_id):
    """
    :param ros_destination_id: ROS destination ID to check
    :raises: ValueError: invalid ID
    """
    list_err = [
        '{0} is not a valid remote object storage destination ID.'.format(_id)
        for _id in ros_destination_id.split(',') if
        not is_valid_ros_destination_id(_id)]
    if list_err:
        raise ValueError("\n".join(list_err))


def verify_ros_backup_job_id(ros_backup_job_id):
    """
    :param ros_backup_job_id: ROS backup job ID to check
    :raises: ValueError: invalid ID
    """
    list_err = [
        '{0} is not a valid remote object storage backup job ID.'.format(_id)
        for _id in ros_backup_job_id.split(',') if
        not is_valid_ros_backup_job_id(_id)]
    if list_err:
        raise ValueError("\n".join(list_err))


def verify_ros_restore_job_id(ros_restore_job_id):
    """
    :param ros_restore_job_id: ROS restore job ID to check
    :raises: ValueError: invalid ID
    """
    list_err = ['{0} is not a valid remote object storage ID.'.format(_id) for
                _id in ros_restore_job_id.split(',')
                if not is_valid_ros_restore_job_id(_id)]
    if list_err:
        raise ValueError("\n".join(list_err))


def verify_server_id(server_id):
    """
    :type server_id: str
    :param server_id: Server ID to check

    :raises: ValueError: invalid ID
    """
    list_err = ['{0} is not a valid server ID.'.format(_id) for _id in
                server_id.split(',')
                if not is_valid_server_id(_id)]
    if list_err:
        raise ValueError("\n".join(list_err))


def verify_ticket_id(ticket_id):
    """
     :type ticket_id: int
     :param ticket_id: Ticket ID to check

     :raises: ValueError: invalid ID
     """
    if not is_valid_ticket_id(ticket_id):
        raise ValueError(
            '{0} is not a valid Ticket ID. [Should be positive]'.format(
                ticket_id))


def verify_boolean(flag, title):
    """
    :type: str
    :param flag: Boolean parameter to check

    :type: str
    :param title: Name of boolean parameter to print

    :rtype: str
    :return: Fix flag format

    :raises: ValueError: invalid form
    """
    if flag is None:
        return None
    flag = str(flag).upper()
    if flag not in ['YES', 'NO']:
        raise ValueError('"{}" is not a valid {} parameter. '
                         'Allowed values are: "YES" or "NO"'
                         .format(flag, title))
    return flag


def verify_interval(interval):
    """
    :type interval: int
    :param interval: Time interval

    :return: Fixed interval format
    :rtype: int

    :raises: ValueError: invalid interval
    """
    interval = int(interval)
    if interval < 1:
        raise ValueError(
            'Interval must be at least 1 second ({0} was supplied).'.format(
                interval))

    return interval


def verify_group_name(group_name):
    """
    :type group_name: str
    :param group_name: Group name

    :rtype: str
    :return: Fixed username

    :raises: ValueError: Invalid username
    """
    if group_name in ['root', 'nogroup']:
        raise ValueError(
            'The root and nogroup users are assigned on every VPSA')

    return quote(group_name.strip())


def verify_name(username):
    """
    :type username: str
    :param username: username

    :rtype: str
    :return: Fixed username

    :raises: ValueError: Invalid username
    """

    if username in ['root', 'nobody']:
        raise ValueError(
            'The root and nobody users are assigned on every VPSA')

    return quote(username.strip())


def verify_string(smb_password):
    """
    :type smb_password: str
    :param smb_password: Changes the SMB password to this value.  Pass an
        empty string to remove the SMB password.

    :raises: ValueError: Invalid username
    """
    if type(smb_password) is not str:
        raise ValueError('A string must be passed for smb_password.')


def verify_not_none(str_to_check, title):
    """
    :type: str
    :param str_to_check: Boolean parameter to check

    :type: str
    :param title: Name of boolean parameter to print

    :raises: ValueError: Invalid input
    """
    if str_to_check is None:
        raise ValueError('The {} parameter must be passed.'.format(title))


def verify_mode(mode):
    """
    :type mode: str
    :param mode: Pool mode. i.e: stripe, simple

    :raises: ValueError: Invalid input
    """
    if mode not in ['stripe', 'simple']:
        raise ValueError(BAD_STRIPE_TYPE.format(mode))


def verify_drives(drives):
    """
    :type drives: str
    :param drives: Drives to check

    :raises: ValueError: Invalid input
    """
    list_err = ['"{0}" in "{1}" is not a valid drive ID.'.format(drive, drives)
                for drive in drives.split(',')
                if not is_valid_volume_id(drive)]
    if list_err:
        raise ValueError("\n".join(list_err))


def verify_positive_argument(param, title):
    """

    :type param: int
    :param param: Parameter to check

    :type title: str
    :param title: Interval parameter

    :rtype: int
    :return: Fix parameter format
    """
    if param is not None:
        param = int(param)
        if param < 1:
            raise ValueError(
                'Supplied {0} interval ("{1}") must be at least one'.format(
                    title, param))
    return param


def verify_raid_type(protection):
    """
    :param protection: Protection to check
    :raises: ValueError: Invalid input
    """
    if protection not in ['RAID1', 'RAID5', 'RAID6']:
        raise ValueError('"{0}" is not a valid RAID type.  Allowed values '
                         'are: "RAID1", "RAID5", and "RAID6"'
                         .format(protection))


def verify_stripe_size(stripe_size):
    """
    Verify stripe size

    :type stripe_size: str
    :param stripe_size: Stripe size to check
    :raises: ValueError: Invalid input
    """

    stripe_size = str(stripe_size)
    if stripe_size not in LIST_APPROVED_STRIPES_SIZES:
        raise ValueError(BAD_STRIPE_SIZES.format(
            stripe_size, ", ".join(LIST_APPROVED_STRIPES_SIZES)))


def verify_min_max(minimum, maximum):
    """
    :type minimum: int
    :param minimum: Minimum speed in MB per second

    :type maximum: int
    :param maximum: Maximum speed in MB per second

    :return: Fixed minimum, maximum
    :rtype: tuple
    """
    minimum = int(minimum)
    maximum = int(maximum)

    if minimum < 0 or maximum < 0:
        raise ValueError('Minimum speed ({0}) and maximum speed ({1}) must '
                         'both be a positive integer.'
                         .format(minimum, maximum))

    if minimum > maximum:
        raise ValueError('Minimum speed ({0}) must be less than maximum speed '
                         '({1}).'.format(minimum, maximum))

    return minimum, maximum


def verify_port(proxy_port):
    """
    :type: int
    :param proxy_port: Proxy tport to check

    :raises: ValueError: Invalid input
    """
    proxy_port = int(proxy_port)

    if proxy_port not in range(1, 65535):
        raise ValueError(
            '{0} is not a valid proxy port number.'.format(proxy_port))


def verify_restore_mode(restore_mode):
    """
    :type restore_mode: str
    :param restore_mode: Restore mode to check

    :raises: ValueError: Invalid input
    """
    if restore_mode not in ['restore', 'clone', 'import_seed']:
        raise ValueError('{0} is not a valid restore_mode parameter.  '
                         'Allowed values are: "restore", "clone", or '
                         '"import_seed"'.format(restore_mode))


def verify_access_type(access_type):
    """
    :param access_type: Access type to check
    :raises: ValueError: Invalid input
    """

    if access_type not in [None, 'NFS', 'SMB', 'BOTH']:
        raise ValueError('"{0}" is not a valid access_type parameter.  '
                         'Allowed values are: "NFS", "SMB", or "BOTH"'
                         .format(access_type))


def verify_read_mode(read_mode):
    """
    :param read_mode: Read mode to check
    :raises: ValueError: Invalid input
    """
    if read_mode not in ['roundrobin', 'localcopy']:
        raise ValueError('"{0}" is not a valid read_mode parameter.  Allowed '
                         'values are: "roundrobin" or "localcopy"'
                         .format(read_mode))


def verify_charset(charset):
    """
    :param charset: Charset to check
    :raises: ValueError: Invalid input
    """
    if charset not in ['UTF-8', 'ISO-8859-1']:
        raise ValueError('"{0}" is not a valid charset parameter.  Allowed '
                         'values are: "UTF-8" or "ISO-8859-1"'
                         .format(charset))


def verify_low_high_port(lowport, highport):
    """
    :type lowport: int
    :param lowport: Low Port

    :type highport: int
    :param highport: High Port

    :raises: ValueError: Invalid input
    """

    if lowport > highport:
        raise ValueError('The lowport parameter must be a lower number than '
                         'the highport parameter.')

    if lowport < 9216 or lowport > 10240:
        raise ValueError('The lowport parameter must be between 9216 and '
                         '10240 ("{0}" was passed).')

    if highport < 9216 or highport > 10240:
        raise ValueError('The highport parameter must be between 9216 and '
                         '10240 ("{0}" was passed).')


def verify_readahead(readaheadkb):
    """
    :type readaheadkb: str
    :param readaheadkb: Readahead KB to check

    :rtype: str
    :return: readahread

    :raises: ValueError: Invalid input
    """
    if readaheadkb not in ['16', '64', '128', '256', '512']:
        raise ValueError('"{0}" is not a valid readaheadkb parameter.  '
                         'Allowed values are: "16", "64", "128", "256", '
                         'or "512"'.format(readaheadkb))

    return readaheadkb


def verify_netmask(netmask, title):
    """
    :type netmask: str
    :param netmask: netmask

    :type title: str
    :param title: Title to print

    :rtype: str
    :return: netmask

    :raises: ValueError: Invalid input
    """
    if not is_valid_mask(netmask):
        raise ValueError('{0} must be a valid octal UNIX '
                         'style permission mask ("{1}" was given).'
                         .format(title, netmask))
    return netmask


def verify_snapshot_rule_name(snapshot_rule_name):
    """
    :type: str
    :param snapshot_rule_name: Rule name to check

    :rtype: str
    :return: Snapshot rule name

    :raises: ValueError: Invalid input
    """
    if not is_valid_snapshot_rule_name(snapshot_rule_name):
        raise ValueError('{0} is not a valid snapshot rule name.'
                         .format(snapshot_rule_name))

    return snapshot_rule_name


"""
ZIOS
"""


def verify_account_id(account_id):
    """
    Verify Account ID

    :type account_id: str|int
    :param account_id: Account ID

    :return: Fixed account ID
    :rtype: int
    """
    account_id = str(account_id)
    if len(account_id) != 32:
        raise ValueError(
            'The Account ID should be of length 32. Given: {}.'.format(
                account_id))
    return account_id<|MERGE_RESOLUTION|>--- conflicted
+++ resolved
@@ -736,40 +736,11 @@
     return True
 
 
-<<<<<<< HEAD
 def is_valid_vpsaos_account_id(account_id):
     valid_set = set('0123456789abcdef')
     return all(c in valid_set for c in account_id)
 
 
-def is_valid_zadara_key(key):
-    """
-    Validates a Zadara API key.  An API key should be 20 characters in length,
-    and only consist of numbers and upper case letters.
-
-    :type key: str
-    :param key: The API key to be validated.
-
-    :rtype: bool
-    :return: True or False depending on whether key passes validation.
-    """
-    if key is None:
-        return False
-
-    if len(key) != 20:
-        return False
-
-    allowed = set('ABCDEFGHIJKLMNOPQRSTUVWXYZabcdefghijklmnopqrstuvwxyz012345'
-                  '6789')
-
-    if not allowed.issuperset(key):
-        return False
-
-    return True
-
-
-=======
->>>>>>> 92987241
 def is_valid_zcs_container_id(zcs_container_id):
     """
     Validates Zadara Container Services (ZCS) container IDs, also known as the
